import Axios, {AxiosBasicCredentials, AxiosResponse, AxiosError, AxiosRequestConfig} from 'axios'
import { Agent as HttpsAgent } from 'https'
import { Agent as HttpAgent } from 'http'
import { EventEmitter } from 'events'
import crypto from 'crypto'
import { Readable } from 'stream'

class DahuaEvents {
    private HEADERS:                any = {'Accept':'multipart/x-mixed-replace'}
    
    private RECONNECT_INTERNAL_MS:  number = 10000

    private AGENT_SETTINGS = {
        keepAlive: true,
        keepAliveMsecs: 1000,
        maxSockets: 1,
<<<<<<< HEAD
        maxFreeSockets: 0,
        timeout: 1200000, //20min = 1200s
        rejectUnauthorized: false
=======
        maxFreeSockets: 1 //TODO: do we need a free socket?
>>>>>>> c69f89cc
    }
     
    public ALARM_EVENT_NAME:        string = 'alarm'
    public DEBUG_EVENT_NAME:        string = 'alarm_payload'
    public ERROR_EVENT_NAME:        string = 'error'
    public DATA_EVENT_NAME:         string = 'data'
    public RECONNECTING_EVENT_NAME: string = 'reconnecting'

    private eventEmitter:           EventEmitter
    private host:                   string
    private eventsWatchUri:         string

    constructor(host: string, user: string, pass: string, useHttp: boolean, events: Set<string>) {
        this.host = host;
        //cgi-bin/eventManager.cgi?action=attach&codes=[AlarmLocal,VideoMotion,VideoLoss,VideoBlind]
        //See more https://github.com/SaWey/home-assistant-dahua-event
        this.eventsWatchUri = `/cgi-bin/eventManager.cgi?action=attach&codes=[${Array.from(events).join(",")}]`;
        this.eventEmitter = new EventEmitter()

        const auth: AxiosBasicCredentials = {
            username: user,
            password: pass
        }

        let keepAliveAgent
        if(useHttp) {
            keepAliveAgent = new HttpAgent({
                keepAlive: this.AGENT_SETTINGS.keepAlive,
                keepAliveMsecs: this.AGENT_SETTINGS.keepAliveMsecs,
                maxSockets: this.AGENT_SETTINGS.maxSockets,
                maxFreeSockets: this.AGENT_SETTINGS.maxFreeSockets,
            }) 
        } else {
            keepAliveAgent = new HttpsAgent({
                keepAlive: this.AGENT_SETTINGS.keepAlive,
                keepAliveMsecs: this.AGENT_SETTINGS.keepAliveMsecs,
                maxSockets: this.AGENT_SETTINGS.maxSockets,
                maxFreeSockets: this.AGENT_SETTINGS.maxFreeSockets,
                rejectUnauthorized: false,
                minVersion: "TLSv1"
            })
        }

        let useSSL = useHttp ? 'http': 'https'
        const axiosRequestConfig: AxiosRequestConfig ={
<<<<<<< HEAD
            url: `${useSSL}://${host}${this.eventsWatchUri}`,
            httpAgent: keepAliveAgent, 
            auth: auth,
            headers: this.HEADERS,
            method: 'GET',
            responseType: 'stream',
            timeout: 1200000 //20min
=======
            url: `${useSSL}://${host}${this.EVENTS_URI}`,
            httpsAgent: keepAliveAgent, 
            httpAgent: keepAliveAgent,
            auth: auth,
            headers: this.HEADERS,
            method: 'GET',
            responseType: 'stream'
>>>>>>> c69f89cc
        }

        this.connect(axiosRequestConfig, 0)
    }

    private connect = (axiosRequestConfig: AxiosRequestConfig, count: number) => {
        Axios.request(axiosRequestConfig).then((res: AxiosResponse) => {

            let stream: Readable = res.data
            this.eventEmitter.emit(this.DEBUG_EVENT_NAME, `Successfully connected and listening to host: ${this.host}`)

            this.eventEmitter.emit(this.DEBUG_EVENT_NAME, `Connection response received for host: ${this.host} ${JSON.stringify(res.headers)} ${JSON.stringify(res.statusText)} ${JSON.stringify(res.status)}`)
            
            stream.on(this.DATA_EVENT_NAME, (data: Buffer) => {
                this.eventEmitter.emit(this.DEBUG_EVENT_NAME, `Response recieved on host: ${this.host}: ${data.toString()}`)
                let event = this.parseEventData(data.toString())
                this.eventEmitter.emit(this.ALARM_EVENT_NAME, 
                    {action: event.action, index: event.index, eventType: event.eventType, host: this.host} as DahuaAlarm)
            })

            stream.on('close', () => {
                this.eventEmitter.emit(this.DEBUG_EVENT_NAME, `Socket connection closed for host: ${this.host}`)
            })
            
            stream.on('error', (data: Buffer) => {
                this.eventEmitter.emit(this.DEBUG_EVENT_NAME, `Socket connection errored on host: ${this.host}, error received: ${data.toString()}`)
                this.reconnect(axiosRequestConfig, this.RECONNECT_INTERNAL_MS)
            })
           
            stream.on('end', () => {
                this.eventEmitter.emit(this.DEBUG_EVENT_NAME, `Socket connection ended on host: ${this.host}`)
                this.reconnect(axiosRequestConfig, this.RECONNECT_INTERNAL_MS)
            })
   
        }).catch((err: AxiosError) => {
            let error: DahuaError = {
                                        error: `Error received from host: ${this.host}`, 
                                        errorDetails: "Error Details:"
                                    }

            // Request made and server responded with response
            if(err.response) {
                if(err.response.status === 401 && err.response.headers['www-authenticate']) {
                    try {
                        /* digest auth, build digest auth header
                         * The two examples I've seen from these cameras are:
                         * Digest realm="Login to ND021811019863",qop="auth",nonce="211955164",opaque="9a206a55e922ee7900769ec61ae49bf0c1f30242"
                         * or: 
                         * Digest realm="Login to ND021811019863", qop="auth", nonce="211955164", opaque="9a206a55e922ee7900769ec61ae49bf0c1f30242"
                         * The split() regex splits on the commas eliminating any potential white-spaces before and after the comma (s*)
                         */
                        const authDetails = err.response.headers['www-authenticate'].split(/\s*,\s*/).map(v => v.split('='))
                        
                        ++count
                        const nonceCount = ('00000000' + count).slice(-8)
                        const cnonce = crypto.randomBytes(24).toString('hex')
                
                        const realm = authDetails[0][1].replace(/"/g, '')
                        const nonce = authDetails[2][1].replace(/"/g, '')
                
                        const md5 = str => crypto.createHash('md5').update(str).digest('hex')
                
                        const HA1 = md5(`${axiosRequestConfig.auth?.username}:${realm}:${axiosRequestConfig.auth?.password}`)
<<<<<<< HEAD
                        const HA2 = md5(`GET:${this.eventsWatchUri}`);
=======
                        const HA2 = md5(`GET:${this.EVENTS_URI}`)
>>>>>>> c69f89cc
                        const response = md5(`${HA1}:${nonce}:${nonceCount}:${cnonce}:auth:${HA2}`)
                
                        this.HEADERS['authorization'] = `Digest username="${axiosRequestConfig.auth?.username}",realm="${realm}",` +
                        `nonce="${nonce}",uri="${this.eventsWatchUri}",qop="auth",algorithm="MD5",` +
                        `response="${response}",nc="${nonceCount}",cnonce="${cnonce}"`
                        
                        axiosRequestConfig.headers = this.HEADERS
                        this.eventEmitter.emit(this.DEBUG_EVENT_NAME, `401 received and www-authenticate headers, sending digest auth. Count: ${count}`)
                        this.connect(axiosRequestConfig, count)
                        return
                    } catch (e) {
                        error.errorDetails = `${error.errorDetails} Error when building digest auth headers, please open an issue with this log: \n ${e}`
                    }
                } else {
                    error.errorDetails = `${error.errorDetails} Uri: ${err.config.url} Status Code: ${err.response.status} Response: ${err.response.data.statusMessage}`
                }
            // client never received a response, or request never left
            } else if(err.request) {
                error.errorDetails = `${error.errorDetails} Didn't get a response from the NVR - ${err.message}`
            } else {
                error.errorDetails = `${error.errorDetails} ${err.message}`
            }

            this.eventEmitter.emit(this.ERROR_EVENT_NAME, error)
            this.reconnect(axiosRequestConfig, this.RECONNECT_INTERNAL_MS)
        })
    }

    
    private reconnect = (axiosRequestConfig: AxiosRequestConfig, reconnection_interval_ms: number) => {
        //reconnect after 30s
        this.eventEmitter.emit(this.RECONNECTING_EVENT_NAME, `Reconnecting to ${this.host} in ${reconnection_interval_ms/1000}s.`)
        setTimeout(() => {
            this.connect(axiosRequestConfig, 0)
        }, reconnection_interval_ms)
    }

    private parseEventData = (data: string) : {action: string, index: string, eventType: string} => {
        /** Sample data:
         
            myboundary
            Content-Type: text/plain
            Content-Length:36
            Code=VideoMotion;action=Stop;index=0

            ---or---

            --myboundary

            Content-Type: text/plain

            Content-Length:77

            Code=VideoMotion;action=Stop;index=5;data={
            "SmartMotionEnable" : false
            }
         */
        let action = ""
        let index = ""
        let eventType = ""
        try {
            let eventSplitByLine = data.split('\n')
            eventSplitByLine.forEach(event => {
                if(event.includes(';')) {
                    let alarm = event.split(';')
                    eventType = alarm[0].substr(5)
                    action = alarm[1].substr(7)
                    index = alarm[2].substr(6)
                }
            })
        } catch (e) {
            this.eventEmitter.emit(this.DEBUG_EVENT_NAME, `Could not parse event data: ${data}`)
        }
        return { action: action, index: index, eventType: eventType }
    }

    public getEventEmitter = (): EventEmitter => {
        return this.eventEmitter
    }
}

type DahuaError = {
    error:        string
    errorDetails: string
}

type DahuaAlarm = {
    eventType:    string
    action:       string
    index:        string
    host:         string
}

export { DahuaEvents, DahuaAlarm, DahuaError }<|MERGE_RESOLUTION|>--- conflicted
+++ resolved
@@ -1,247 +1,228 @@
-import Axios, {AxiosBasicCredentials, AxiosResponse, AxiosError, AxiosRequestConfig} from 'axios'
-import { Agent as HttpsAgent } from 'https'
-import { Agent as HttpAgent } from 'http'
-import { EventEmitter } from 'events'
-import crypto from 'crypto'
-import { Readable } from 'stream'
-
-class DahuaEvents {
-    private HEADERS:                any = {'Accept':'multipart/x-mixed-replace'}
-    
-    private RECONNECT_INTERNAL_MS:  number = 10000
-
-    private AGENT_SETTINGS = {
-        keepAlive: true,
-        keepAliveMsecs: 1000,
-        maxSockets: 1,
-<<<<<<< HEAD
-        maxFreeSockets: 0,
-        timeout: 1200000, //20min = 1200s
-        rejectUnauthorized: false
-=======
-        maxFreeSockets: 1 //TODO: do we need a free socket?
->>>>>>> c69f89cc
-    }
-     
-    public ALARM_EVENT_NAME:        string = 'alarm'
-    public DEBUG_EVENT_NAME:        string = 'alarm_payload'
-    public ERROR_EVENT_NAME:        string = 'error'
-    public DATA_EVENT_NAME:         string = 'data'
-    public RECONNECTING_EVENT_NAME: string = 'reconnecting'
-
-    private eventEmitter:           EventEmitter
-    private host:                   string
-    private eventsWatchUri:         string
-
-    constructor(host: string, user: string, pass: string, useHttp: boolean, events: Set<string>) {
-        this.host = host;
-        //cgi-bin/eventManager.cgi?action=attach&codes=[AlarmLocal,VideoMotion,VideoLoss,VideoBlind]
-        //See more https://github.com/SaWey/home-assistant-dahua-event
-        this.eventsWatchUri = `/cgi-bin/eventManager.cgi?action=attach&codes=[${Array.from(events).join(",")}]`;
-        this.eventEmitter = new EventEmitter()
-
-        const auth: AxiosBasicCredentials = {
-            username: user,
-            password: pass
-        }
-
-        let keepAliveAgent
-        if(useHttp) {
-            keepAliveAgent = new HttpAgent({
-                keepAlive: this.AGENT_SETTINGS.keepAlive,
-                keepAliveMsecs: this.AGENT_SETTINGS.keepAliveMsecs,
-                maxSockets: this.AGENT_SETTINGS.maxSockets,
-                maxFreeSockets: this.AGENT_SETTINGS.maxFreeSockets,
-            }) 
-        } else {
-            keepAliveAgent = new HttpsAgent({
-                keepAlive: this.AGENT_SETTINGS.keepAlive,
-                keepAliveMsecs: this.AGENT_SETTINGS.keepAliveMsecs,
-                maxSockets: this.AGENT_SETTINGS.maxSockets,
-                maxFreeSockets: this.AGENT_SETTINGS.maxFreeSockets,
-                rejectUnauthorized: false,
-                minVersion: "TLSv1"
-            })
-        }
-
-        let useSSL = useHttp ? 'http': 'https'
-        const axiosRequestConfig: AxiosRequestConfig ={
-<<<<<<< HEAD
-            url: `${useSSL}://${host}${this.eventsWatchUri}`,
-            httpAgent: keepAliveAgent, 
-            auth: auth,
-            headers: this.HEADERS,
-            method: 'GET',
-            responseType: 'stream',
-            timeout: 1200000 //20min
-=======
-            url: `${useSSL}://${host}${this.EVENTS_URI}`,
-            httpsAgent: keepAliveAgent, 
-            httpAgent: keepAliveAgent,
-            auth: auth,
-            headers: this.HEADERS,
-            method: 'GET',
-            responseType: 'stream'
->>>>>>> c69f89cc
-        }
-
-        this.connect(axiosRequestConfig, 0)
-    }
-
-    private connect = (axiosRequestConfig: AxiosRequestConfig, count: number) => {
-        Axios.request(axiosRequestConfig).then((res: AxiosResponse) => {
-
-            let stream: Readable = res.data
-            this.eventEmitter.emit(this.DEBUG_EVENT_NAME, `Successfully connected and listening to host: ${this.host}`)
-
-            this.eventEmitter.emit(this.DEBUG_EVENT_NAME, `Connection response received for host: ${this.host} ${JSON.stringify(res.headers)} ${JSON.stringify(res.statusText)} ${JSON.stringify(res.status)}`)
-            
-            stream.on(this.DATA_EVENT_NAME, (data: Buffer) => {
-                this.eventEmitter.emit(this.DEBUG_EVENT_NAME, `Response recieved on host: ${this.host}: ${data.toString()}`)
-                let event = this.parseEventData(data.toString())
-                this.eventEmitter.emit(this.ALARM_EVENT_NAME, 
-                    {action: event.action, index: event.index, eventType: event.eventType, host: this.host} as DahuaAlarm)
-            })
-
-            stream.on('close', () => {
-                this.eventEmitter.emit(this.DEBUG_EVENT_NAME, `Socket connection closed for host: ${this.host}`)
-            })
-            
-            stream.on('error', (data: Buffer) => {
-                this.eventEmitter.emit(this.DEBUG_EVENT_NAME, `Socket connection errored on host: ${this.host}, error received: ${data.toString()}`)
-                this.reconnect(axiosRequestConfig, this.RECONNECT_INTERNAL_MS)
-            })
-           
-            stream.on('end', () => {
-                this.eventEmitter.emit(this.DEBUG_EVENT_NAME, `Socket connection ended on host: ${this.host}`)
-                this.reconnect(axiosRequestConfig, this.RECONNECT_INTERNAL_MS)
-            })
-   
-        }).catch((err: AxiosError) => {
-            let error: DahuaError = {
-                                        error: `Error received from host: ${this.host}`, 
-                                        errorDetails: "Error Details:"
-                                    }
-
-            // Request made and server responded with response
-            if(err.response) {
-                if(err.response.status === 401 && err.response.headers['www-authenticate']) {
-                    try {
-                        /* digest auth, build digest auth header
-                         * The two examples I've seen from these cameras are:
-                         * Digest realm="Login to ND021811019863",qop="auth",nonce="211955164",opaque="9a206a55e922ee7900769ec61ae49bf0c1f30242"
-                         * or: 
-                         * Digest realm="Login to ND021811019863", qop="auth", nonce="211955164", opaque="9a206a55e922ee7900769ec61ae49bf0c1f30242"
-                         * The split() regex splits on the commas eliminating any potential white-spaces before and after the comma (s*)
-                         */
-                        const authDetails = err.response.headers['www-authenticate'].split(/\s*,\s*/).map(v => v.split('='))
-                        
-                        ++count
-                        const nonceCount = ('00000000' + count).slice(-8)
-                        const cnonce = crypto.randomBytes(24).toString('hex')
-                
-                        const realm = authDetails[0][1].replace(/"/g, '')
-                        const nonce = authDetails[2][1].replace(/"/g, '')
-                
-                        const md5 = str => crypto.createHash('md5').update(str).digest('hex')
-                
-                        const HA1 = md5(`${axiosRequestConfig.auth?.username}:${realm}:${axiosRequestConfig.auth?.password}`)
-<<<<<<< HEAD
-                        const HA2 = md5(`GET:${this.eventsWatchUri}`);
-=======
-                        const HA2 = md5(`GET:${this.EVENTS_URI}`)
->>>>>>> c69f89cc
-                        const response = md5(`${HA1}:${nonce}:${nonceCount}:${cnonce}:auth:${HA2}`)
-                
-                        this.HEADERS['authorization'] = `Digest username="${axiosRequestConfig.auth?.username}",realm="${realm}",` +
-                        `nonce="${nonce}",uri="${this.eventsWatchUri}",qop="auth",algorithm="MD5",` +
-                        `response="${response}",nc="${nonceCount}",cnonce="${cnonce}"`
-                        
-                        axiosRequestConfig.headers = this.HEADERS
-                        this.eventEmitter.emit(this.DEBUG_EVENT_NAME, `401 received and www-authenticate headers, sending digest auth. Count: ${count}`)
-                        this.connect(axiosRequestConfig, count)
-                        return
-                    } catch (e) {
-                        error.errorDetails = `${error.errorDetails} Error when building digest auth headers, please open an issue with this log: \n ${e}`
-                    }
-                } else {
-                    error.errorDetails = `${error.errorDetails} Uri: ${err.config.url} Status Code: ${err.response.status} Response: ${err.response.data.statusMessage}`
-                }
-            // client never received a response, or request never left
-            } else if(err.request) {
-                error.errorDetails = `${error.errorDetails} Didn't get a response from the NVR - ${err.message}`
-            } else {
-                error.errorDetails = `${error.errorDetails} ${err.message}`
-            }
-
-            this.eventEmitter.emit(this.ERROR_EVENT_NAME, error)
-            this.reconnect(axiosRequestConfig, this.RECONNECT_INTERNAL_MS)
-        })
-    }
-
-    
-    private reconnect = (axiosRequestConfig: AxiosRequestConfig, reconnection_interval_ms: number) => {
-        //reconnect after 30s
-        this.eventEmitter.emit(this.RECONNECTING_EVENT_NAME, `Reconnecting to ${this.host} in ${reconnection_interval_ms/1000}s.`)
-        setTimeout(() => {
-            this.connect(axiosRequestConfig, 0)
-        }, reconnection_interval_ms)
-    }
-
-    private parseEventData = (data: string) : {action: string, index: string, eventType: string} => {
-        /** Sample data:
-         
-            myboundary
-            Content-Type: text/plain
-            Content-Length:36
-            Code=VideoMotion;action=Stop;index=0
-
-            ---or---
-
-            --myboundary
-
-            Content-Type: text/plain
-
-            Content-Length:77
-
-            Code=VideoMotion;action=Stop;index=5;data={
-            "SmartMotionEnable" : false
-            }
-         */
-        let action = ""
-        let index = ""
-        let eventType = ""
-        try {
-            let eventSplitByLine = data.split('\n')
-            eventSplitByLine.forEach(event => {
-                if(event.includes(';')) {
-                    let alarm = event.split(';')
-                    eventType = alarm[0].substr(5)
-                    action = alarm[1].substr(7)
-                    index = alarm[2].substr(6)
-                }
-            })
-        } catch (e) {
-            this.eventEmitter.emit(this.DEBUG_EVENT_NAME, `Could not parse event data: ${data}`)
-        }
-        return { action: action, index: index, eventType: eventType }
-    }
-
-    public getEventEmitter = (): EventEmitter => {
-        return this.eventEmitter
-    }
-}
-
-type DahuaError = {
-    error:        string
-    errorDetails: string
-}
-
-type DahuaAlarm = {
-    eventType:    string
-    action:       string
-    index:        string
-    host:         string
-}
-
+import Axios, {AxiosBasicCredentials, AxiosResponse, AxiosError, AxiosRequestConfig} from 'axios'
+import { Agent as HttpsAgent } from 'https'
+import { Agent as HttpAgent } from 'http'
+import { EventEmitter } from 'events'
+import crypto from 'crypto'
+import { Readable } from 'stream'
+
+class DahuaEvents {
+    private HEADERS:                any = {'Accept':'multipart/x-mixed-replace'}
+    
+    private RECONNECT_INTERNAL_MS:  number = 10000
+
+    private AGENT_SETTINGS = {
+        keepAlive: true,
+        keepAliveMsecs: 1000,
+        maxSockets: 1,
+        maxFreeSockets: 1 //TODO: do we need a free socket?
+    }
+
+    private eventEmitter:           EventEmitter
+     
+    public ALARM_EVENT_NAME:        string = 'alarm'
+    public DEBUG_EVENT_NAME:        string = 'alarm_payload'
+    public ERROR_EVENT_NAME:        string = 'error'
+    public DATA_EVENT_NAME:         string = 'data'
+    public RECONNECTING_EVENT_NAME: string = 'reconnecting'
+
+    private host:                   string
+    private eventsWatchUri:         string
+
+    constructor(host: string, user: string, pass: string, useHttp: boolean, events: Set<string>) {
+        //cgi-bin/eventManager.cgi?action=attach&codes=[AlarmLocal,VideoMotion,VideoLoss,VideoBlind]
+        //See more https://github.com/SaWey/home-assistant-dahua-event
+        this.eventsWatchUri = `/cgi-bin/eventManager.cgi?action=attach&codes=[${Array.from(events).join(",")}]`;
+        this.host = host
+        const auth: AxiosBasicCredentials = {
+            username: user,
+            password: pass
+        }
+
+        let keepAliveAgent
+        if(useHttp) {
+            keepAliveAgent = new HttpAgent({
+                keepAlive: this.AGENT_SETTINGS.keepAlive,
+                keepAliveMsecs: this.AGENT_SETTINGS.keepAliveMsecs,
+                maxSockets: this.AGENT_SETTINGS.maxSockets,
+                maxFreeSockets: this.AGENT_SETTINGS.maxFreeSockets,
+            }) 
+        } else {
+            keepAliveAgent = new HttpsAgent({
+                keepAlive: this.AGENT_SETTINGS.keepAlive,
+                keepAliveMsecs: this.AGENT_SETTINGS.keepAliveMsecs,
+                maxSockets: this.AGENT_SETTINGS.maxSockets,
+                maxFreeSockets: this.AGENT_SETTINGS.maxFreeSockets,
+                rejectUnauthorized: false,
+                minVersion: "TLSv1"
+            })
+        }
+
+        let useSSL = useHttp ? 'http': 'https'
+        const axiosRequestConfig: AxiosRequestConfig ={
+            url: `${useSSL}://${host}${this.eventsWatchUri}`,
+            httpsAgent: keepAliveAgent, 
+            httpAgent: keepAliveAgent,
+            auth: auth,
+            headers: this.HEADERS,
+            method: 'GET',
+            responseType: 'stream'
+        }
+
+        this.eventEmitter = new EventEmitter()
+
+        this.connect(axiosRequestConfig, 0)
+    }
+
+    private connect = (axiosRequestConfig: AxiosRequestConfig, count: number) => {
+        Axios.request(axiosRequestConfig).then((res: AxiosResponse) => {
+
+            let stream: Readable = res.data
+            this.eventEmitter.emit(this.DEBUG_EVENT_NAME, `Successfully connected and listening to host: ${this.host}`)
+
+            this.eventEmitter.emit(this.DEBUG_EVENT_NAME, `Connection response received for host: ${this.host} ${JSON.stringify(res.headers)} ${JSON.stringify(res.statusText)} ${JSON.stringify(res.status)}`)
+            
+            stream.on(this.DATA_EVENT_NAME, (data: Buffer) => {
+                this.eventEmitter.emit(this.DEBUG_EVENT_NAME, `Response recieved on host: ${this.host}: ${data.toString()}`)
+                let event = this.parseEventData(data.toString())
+                this.eventEmitter.emit(this.ALARM_EVENT_NAME, 
+                    {action: event.action, index: event.index, eventType: event.eventType, host: this.host} as DahuaAlarm)
+            })
+
+            stream.on('close', () => {
+                this.eventEmitter.emit(this.DEBUG_EVENT_NAME, `Socket connection closed for host: ${this.host}`)
+            })
+            
+            stream.on('error', (data: Buffer) => {
+                this.eventEmitter.emit(this.DEBUG_EVENT_NAME, `Socket connection errored on host: ${this.host}, error received: ${data.toString()}`)
+                this.reconnect(axiosRequestConfig, this.RECONNECT_INTERNAL_MS)
+            })
+           
+            stream.on('end', () => {
+                this.eventEmitter.emit(this.DEBUG_EVENT_NAME, `Socket connection ended on host: ${this.host}`)
+                this.reconnect(axiosRequestConfig, this.RECONNECT_INTERNAL_MS)
+            })
+   
+        }).catch((err: AxiosError) => {
+            let error: DahuaError = {
+                                        error: `Error received from host: ${this.host}`, 
+                                        errorDetails: "Error Details:"
+                                    }
+
+            // Request made and server responded with response
+            if(err.response) {
+                if(err.response.status === 401 && err.response.headers['www-authenticate']) {
+                    try {
+                        /* digest auth, build digest auth header
+                         * The two examples I've seen from these cameras are:
+                         * Digest realm="Login to ND021811019863",qop="auth",nonce="211955164",opaque="9a206a55e922ee7900769ec61ae49bf0c1f30242"
+                         * or: 
+                         * Digest realm="Login to ND021811019863", qop="auth", nonce="211955164", opaque="9a206a55e922ee7900769ec61ae49bf0c1f30242"
+                         * The split() regex splits on the commas eliminating any potential white-spaces before and after the comma (s*)
+                         */
+                        const authDetails = err.response.headers['www-authenticate'].split(/\s*,\s*/).map(v => v.split('='))
+                        
+                        ++count
+                        const nonceCount = ('00000000' + count).slice(-8)
+                        const cnonce = crypto.randomBytes(24).toString('hex')
+                
+                        const realm = authDetails[0][1].replace(/"/g, '')
+                        const nonce = authDetails[2][1].replace(/"/g, '')
+                
+                        const md5 = str => crypto.createHash('md5').update(str).digest('hex')
+                
+                        const HA1 = md5(`${axiosRequestConfig.auth?.username}:${realm}:${axiosRequestConfig.auth?.password}`)
+                        const HA2 = md5(`GET:${this.eventsWatchUri}`)
+                        const response = md5(`${HA1}:${nonce}:${nonceCount}:${cnonce}:auth:${HA2}`)
+                
+                        this.HEADERS['authorization'] = `Digest username="${axiosRequestConfig.auth?.username}",realm="${realm}",` +
+                        `nonce="${nonce}",uri="${this.eventsWatchUri}",qop="auth",algorithm="MD5",` +
+                        `response="${response}",nc="${nonceCount}",cnonce="${cnonce}"`
+                        
+                        axiosRequestConfig.headers = this.HEADERS
+                        this.eventEmitter.emit(this.DEBUG_EVENT_NAME, `401 received and www-authenticate headers, sending digest auth. Count: ${count}`)
+                        this.connect(axiosRequestConfig, count)
+                        return
+                    } catch (e) {
+                        error.errorDetails = `${error.errorDetails} Error when building digest auth headers, please open an issue with this log: \n ${e}`
+                    }
+                } else {
+                    error.errorDetails = `${error.errorDetails} Uri: ${err.config.url} Status Code: ${err.response.status} Response: ${err.response.data.statusMessage}`
+                }
+            // client never received a response, or request never left
+            } else if(err.request) {
+                error.errorDetails = `${error.errorDetails} Didn't get a response from the NVR - ${err.message}`
+            } else {
+                error.errorDetails = `${error.errorDetails} ${err.message}`
+            }
+
+            this.eventEmitter.emit(this.ERROR_EVENT_NAME, error)
+            this.reconnect(axiosRequestConfig, this.RECONNECT_INTERNAL_MS)
+        })
+    }
+
+    
+    private reconnect = (axiosRequestConfig: AxiosRequestConfig, reconnection_interval_ms: number) => {
+        //reconnect after 30s
+        this.eventEmitter.emit(this.RECONNECTING_EVENT_NAME, `Reconnecting to ${this.host} in ${reconnection_interval_ms/1000}s.`)
+        setTimeout(() => {
+            this.connect(axiosRequestConfig, 0)
+        }, reconnection_interval_ms)
+    }
+
+    private parseEventData = (data: string) : {action: string, index: string, eventType: string} => {
+        /** Sample data:
+         
+            myboundary
+            Content-Type: text/plain
+            Content-Length:36
+            Code=VideoMotion;action=Stop;index=0
+
+            ---or---
+
+            --myboundary
+
+            Content-Type: text/plain
+
+            Content-Length:77
+
+            Code=VideoMotion;action=Stop;index=5;data={
+            "SmartMotionEnable" : false
+            }
+         */
+        let action = ""
+        let index = ""
+        let eventType = ""
+        try {
+            let eventSplitByLine = data.split('\n')
+            eventSplitByLine.forEach(event => {
+                if(event.includes(';')) {
+                    let alarm = event.split(';')
+                    eventType = alarm[0].substr(5)
+                    action = alarm[1].substr(7)
+                    index = alarm[2].substr(6)
+                }
+            })
+        } catch (e) {
+            this.eventEmitter.emit(this.DEBUG_EVENT_NAME, `Could not parse event data: ${data}`)
+        }
+        return { action: action, index: index, eventType: eventType }
+    }
+
+    public getEventEmitter = (): EventEmitter => {
+        return this.eventEmitter
+    }
+}
+
+type DahuaError = {
+    error:        string
+    errorDetails: string
+}
+
+type DahuaAlarm = {
+    eventType:    string
+    action:       string
+    index:        string
+    host:         string
+}
+
 export { DahuaEvents, DahuaAlarm, DahuaError }