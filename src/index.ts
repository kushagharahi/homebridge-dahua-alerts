--- conflicted
+++ resolved
@@ -1,181 +1,177 @@
-import {
-	API,
-	IndependentPlatformPlugin,
-	Logging,
-	PlatformConfig
-} from 'homebridge'
-import { DahuaCameraConfig, CameraConfig, CameraCredentials } from './configTypes'
-import axios, { AxiosError } from 'axios'
-import { DahuaError, DahuaEvents, DahuaAlarm } from './dahua'
-
-const PLUGIN_NAME = 'homebridge-dahua-alerts'
-const PLATFORM_NAME = 'dahua-alerts'
-
-export = (api: API) => {
-	api.registerPlatform(PLUGIN_NAME, PLATFORM_NAME, DahuaMotionAlertsPlatform)
-}
-
-class DahuaMotionAlertsPlatform implements IndependentPlatformPlugin {
-	private readonly log: Logging
-	private readonly config: DahuaCameraConfig 
-	constructor(log: Logging, config: PlatformConfig) {
-		this.log = log
-		this.config = config as unknown as DahuaCameraConfig
-		
-		if(this.isInvalidConfig(this.config)) {
-			this.log.error('Errors above, shutting plugin down')
-			return
-		} else {
-			//find all uniqueHosts in config in order to only setup one "DahuaEvents" (socket) connection per unique host
-			let uniqueHosts = new Map<string, DahuaEventsConfig>()
-			if(config.host) {
-<<<<<<< HEAD
-				uniqueHosts.set(config.host, {
-					events: new Set<string>(), 
-					server: {host: config.host, user: config.user, pass: config.pass, useHttp: config.useHttp} as CameraCredentials
-				} as DahuaEventsConfig)
-=======
-				uniqueHosts.set(config.host, {host: config.host, user: config.user, pass: config.pass, useHttp: config.useHttp} as CameraCredentials)
->>>>>>> c69f89cc
-			}
-			this.config.cameras.forEach(camera => {
-				let hostConfig: DahuaEventsConfig
-
-				// group hosts
-				if(camera.cameraCredentials && !uniqueHosts.has(camera.cameraCredentials.host)) {
-					hostConfig = {events: new Set<string>(), server: camera.cameraCredentials} as DahuaEventsConfig
-					uniqueHosts.set(camera.cameraCredentials.host, hostConfig)
-				} else if (camera.cameraCredentials) {
-					hostConfig = uniqueHosts.get(camera.cameraCredentials.host)!;
-				} else {
-					hostConfig = uniqueHosts.get(config.host)!;
-				}
-
-				// group subscribed events
-				camera.triggerEventTypes.forEach(hostConfig.events.add, hostConfig.events)
-			})
-			uniqueHosts.forEach(hostConfig => {
-				let events: DahuaEvents = new DahuaEvents(hostConfig.server.host, hostConfig.server.user, 
-					hostConfig.server.pass, hostConfig.server.useHttp, hostConfig.events);
-		
-				events.getEventEmitter().on(events.ALARM_EVENT_NAME, this.alertMotion)
-				events.getEventEmitter().on(events.ERROR_EVENT_NAME, (data: DahuaError) => { 
-					this.log.error(`${data.error} (for more info enable debug logging)`)
-					this.log.debug(`${data.errorDetails}`)
-				})
-				events.getEventEmitter().on(events.DEBUG_EVENT_NAME, (data) => this.log.debug(data))
-				events.getEventEmitter().on(events.RECONNECTING_EVENT_NAME, (data) => this.log.debug(data))
-			})
-		}
-	}
-
-	private alertMotion = (dahuaAlarm: DahuaAlarm) => {
-		let cameraName = this.getCameraName(dahuaAlarm)
-		if(cameraName) {
-			if (dahuaAlarm.action === 'Start') {
-				this.log.info(`${dahuaAlarm.eventType} detected on index: ${dahuaAlarm.index}, mapped to camera ${cameraName}`)
-				axios.post(this.motionUrl(cameraName)).then(res => {
-					this.log.debug(`Motion for ${cameraName} posted to homebridge-camera-ffmpeg, received`, res.data)
-				}).catch((err: AxiosError) => {
-					let msg = 'Error when posting video motion to homebridge-camera-ffmpeg'
-					if(err.response) {
-						this.log.error(`${msg} - Status Code: ${err.response.status} Response: ${err.response.data.statusMessage}`)
-					} else if(err.request) {
-						this.log.error(`${msg} - didn't get a response from homebridge-camera-ffmpeg - ${err.message}`)
-					} else {
-						this.log.error(`${msg}`)
-					}
-				})
-			} else if (dahuaAlarm.action === 'Stop')	{
-				this.log.debug(`${dahuaAlarm.eventType} ended on index: ${dahuaAlarm.index}, mapped to camera ${cameraName}`)
-				axios.post(this.resetMotionUrl(cameraName)).then(res => {
-					this.log.debug(`Reset motion for ${cameraName} posted to homebridge-camera-ffmpeg, received`, res.data)
-				}).catch((err: AxiosError) => {
-					let msg = 'Error when posting reset video motion to homebridge-camera-ffmpeg'
-					if(err.response) {
-						this.log.error(`${msg} - Status Code: ${err.response.status} Response: ${err.response.data.statusMessage}`)
-					} else if(err.request) {
-						this.log.error(`${msg} - didn't get a response from homebridge-camera-ffmpeg - ${err.message}`)
-					} else {
-						this.log.error(`${msg}`)
-					}
-				})
-			}
-		}
-	}
-
-	private motionUrl = (cameraName: string): string => {
-		return encodeURI(`http://localhost:${this.config.homebridgeCameraFfmpegHttpPort}/motion?${cameraName}`)
-	}
-
-	private resetMotionUrl = (cameraName: string): string => {
-		return encodeURI(`http://localhost:${this.config.homebridgeCameraFfmpegHttpPort}/motion/reset?${cameraName}`)
-	}
-
-	private getCameraName = (alarm: DahuaAlarm): (string | null)  => {
-		for(let i = 0; i < this.config.cameras.length; i++) {
-			let camera = this.config.cameras[i]
-			if(camera.index === Number(alarm.index)) {
-				if((camera.cameraCredentials && camera.cameraCredentials.host === alarm.host && camera.triggerEventTypes.includes(alarm.eventType)) || 
-					(!camera.cameraCredentials && this.config.host && this.config.host === alarm.host && camera.triggerEventTypes.includes(alarm.eventType))) {
-						return camera.cameraName
-					}
-			}
-		}
-		return null
-	}
-
-	private isInvalidConfig = (config: DahuaCameraConfig): boolean => {
-		let error = false
-
-		if(!config.homebridgeCameraFfmpegHttpPort) {
-			this.log.error('homebridge-camera-ffmpeg http port not set in config!')
-			error = true
-		} else if(!config.cameras || config.cameras.length === 0) {
-			this.log.error('no cameras configured!')
-			error = true
-		} else if((config.host || config.user || config.pass) && this.invalidCameraCredentials({host: config.host, user: config.user, pass: config.pass} as CameraCredentials)) {
-			error = true
-		} else {
-			config.cameras.forEach((camera: CameraConfig) => {
-				if(!camera.cameraName || (!camera.index && camera.index !== 0)) {
-					this.log.error('no camera name or index set!')
-					error = true
-					return
-				} else if (!camera.triggerEventTypes || camera.triggerEventTypes.length == 0) {
-					this.log.error('no trigger event types!')
-					error = true
-					return
-				/*if it has camera credentials and it's invalid */
-				} else if(camera.cameraCredentials && this.invalidCameraCredentials(camera.cameraCredentials)) {
-					error = true
-					return error					
-				} 
-			})
-		}
-
-		return error
-	}
-
-	private invalidCameraCredentials(config: CameraCredentials) {
-		let error = false
-		
-		if(!config.host) {
-			this.log.error('host not set!')
-			error = true
-		} else if(!config.user) {
-			this.log.error('user not set!')
-			error = true
-		} else if(!config.pass) {
-			this.log.error('pass not set!')
-			error = true
-		} 
-		
-		return error
-	}
-}
-
-type DahuaEventsConfig = {
-    events:       Set<string>
-    server:       CameraCredentials
+import {
+	API,
+	IndependentPlatformPlugin,
+	Logging,
+	PlatformConfig
+} from 'homebridge'
+import { DahuaCameraConfig, CameraConfig, CameraCredentials } from './configTypes'
+import axios, { AxiosError } from 'axios'
+import { DahuaError, DahuaEvents, DahuaAlarm } from './dahua'
+
+const PLUGIN_NAME = 'homebridge-dahua-alerts'
+const PLATFORM_NAME = 'dahua-alerts'
+
+export = (api: API) => {
+	api.registerPlatform(PLUGIN_NAME, PLATFORM_NAME, DahuaMotionAlertsPlatform)
+}
+
+class DahuaMotionAlertsPlatform implements IndependentPlatformPlugin {
+	private readonly log: Logging
+	private readonly config: DahuaCameraConfig 
+	constructor(log: Logging, config: PlatformConfig) {
+		this.log = log
+		this.config = config as unknown as DahuaCameraConfig
+		
+		if(this.isInvalidConfig(this.config)) {
+			this.log.error('Errors above, shutting plugin down')
+			return
+		} else {
+			//find all uniqueHosts in config in order to only setup one "DahuaEvents" (socket) connection per unique host
+			let uniqueHosts = new Map<string, DahuaEventsConfig>()
+			if(config.host) {
+				uniqueHosts.set(config.host, {
+					events: new Set<string>(), 
+					server: {host: config.host, user: config.user, pass: config.pass, useHttp: config.useHttp} as CameraCredentials
+				} as DahuaEventsConfig)
+			}
+			this.config.cameras.forEach(camera => {
+				let hostConfig: DahuaEventsConfig
+
+				// group hosts
+				if(camera.cameraCredentials && !uniqueHosts.has(camera.cameraCredentials.host)) {
+					hostConfig = {events: new Set<string>(), server: camera.cameraCredentials} as DahuaEventsConfig
+					uniqueHosts.set(camera.cameraCredentials.host, hostConfig)
+				} else if (camera.cameraCredentials) {
+					hostConfig = uniqueHosts.get(camera.cameraCredentials.host)!;
+				} else {
+					hostConfig = uniqueHosts.get(config.host)!;
+				}
+
+				// group subscribed events
+				camera.triggerEventTypes.forEach(hostConfig.events.add, hostConfig.events)
+			})
+			uniqueHosts.forEach(hostConfig => {
+				let events: DahuaEvents = new DahuaEvents(hostConfig.server.host, hostConfig.server.user, 
+					hostConfig.server.pass, hostConfig.server.useHttp, hostConfig.events);
+		
+				events.getEventEmitter().on(events.ALARM_EVENT_NAME, this.alertMotion)
+				events.getEventEmitter().on(events.ERROR_EVENT_NAME, (data: DahuaError) => { 
+					this.log.error(`${data.error} (for more info enable debug logging)`)
+					this.log.debug(`${data.errorDetails}`)
+				})
+				events.getEventEmitter().on(events.DEBUG_EVENT_NAME, (data) => this.log.debug(data))
+				events.getEventEmitter().on(events.RECONNECTING_EVENT_NAME, (data) => this.log.debug(data))
+			})
+		}
+	}
+
+	private alertMotion = (dahuaAlarm: DahuaAlarm) => {
+		let cameraName = this.getCameraName(dahuaAlarm)
+		if(cameraName) {
+			if (dahuaAlarm.action === 'Start') {
+				this.log.info(`${dahuaAlarm.eventType} detected on index: ${dahuaAlarm.index}, mapped to camera ${cameraName}`)
+				axios.post(this.motionUrl(cameraName)).then(res => {
+					this.log.debug(`Motion for ${cameraName} posted to homebridge-camera-ffmpeg, received`, res.data)
+				}).catch((err: AxiosError) => {
+					let msg = 'Error when posting video motion to homebridge-camera-ffmpeg'
+					if(err.response) {
+						this.log.error(`${msg} - Status Code: ${err.response.status} Response: ${err.response.data.statusMessage}`)
+					} else if(err.request) {
+						this.log.error(`${msg} - didn't get a response from homebridge-camera-ffmpeg - ${err.message}`)
+					} else {
+						this.log.error(`${msg}`)
+					}
+				})
+			} else if (dahuaAlarm.action === 'Stop')	{
+				this.log.debug(`${dahuaAlarm.eventType} ended on index: ${dahuaAlarm.index}, mapped to camera ${cameraName}`)
+				axios.post(this.resetMotionUrl(cameraName)).then(res => {
+					this.log.debug(`Reset motion for ${cameraName} posted to homebridge-camera-ffmpeg, received`, res.data)
+				}).catch((err: AxiosError) => {
+					let msg = 'Error when posting reset video motion to homebridge-camera-ffmpeg'
+					if(err.response) {
+						this.log.error(`${msg} - Status Code: ${err.response.status} Response: ${err.response.data.statusMessage}`)
+					} else if(err.request) {
+						this.log.error(`${msg} - didn't get a response from homebridge-camera-ffmpeg - ${err.message}`)
+					} else {
+						this.log.error(`${msg}`)
+					}
+				})
+			}
+		}
+	}
+
+	private motionUrl = (cameraName: string): string => {
+		return encodeURI(`http://localhost:${this.config.homebridgeCameraFfmpegHttpPort}/motion?${cameraName}`)
+	}
+
+	private resetMotionUrl = (cameraName: string): string => {
+		return encodeURI(`http://localhost:${this.config.homebridgeCameraFfmpegHttpPort}/motion/reset?${cameraName}`)
+	}
+
+	private getCameraName = (alarm: DahuaAlarm): (string | null)  => {
+		for(let i = 0; i < this.config.cameras.length; i++) {
+			let camera = this.config.cameras[i]
+			if(camera.index === Number(alarm.index)) {
+				if((camera.cameraCredentials && camera.cameraCredentials.host === alarm.host && camera.triggerEventTypes.includes(alarm.eventType)) || 
+					(!camera.cameraCredentials && this.config.host && this.config.host === alarm.host && camera.triggerEventTypes.includes(alarm.eventType))) {
+						return camera.cameraName
+					}
+			}
+		}
+		return null
+	}
+
+	private isInvalidConfig = (config: DahuaCameraConfig): boolean => {
+		let error = false
+
+		if(!config.homebridgeCameraFfmpegHttpPort) {
+			this.log.error('homebridge-camera-ffmpeg http port not set in config!')
+			error = true
+		} else if(!config.cameras || config.cameras.length === 0) {
+			this.log.error('no cameras configured!')
+			error = true
+		} else if((config.host || config.user || config.pass) && this.invalidCameraCredentials({host: config.host, user: config.user, pass: config.pass} as CameraCredentials)) {
+			error = true
+		} else {
+			config.cameras.forEach((camera: CameraConfig) => {
+				if(!camera.cameraName || (!camera.index && camera.index !== 0)) {
+					this.log.error('no camera name or index set!')
+					error = true
+					return
+				} else if (!camera.triggerEventTypes || camera.triggerEventTypes.length == 0) {
+					this.log.error('no trigger event types!')
+					error = true
+					return
+				/*if it has camera credentials and it's invalid */
+				} else if(camera.cameraCredentials && this.invalidCameraCredentials(camera.cameraCredentials)) {
+					error = true
+					return error					
+				} 
+			})
+		}
+
+		return error
+	}
+
+	private invalidCameraCredentials(config: CameraCredentials) {
+		let error = false
+		
+		if(!config.host) {
+			this.log.error('host not set!')
+			error = true
+		} else if(!config.user) {
+			this.log.error('user not set!')
+			error = true
+		} else if(!config.pass) {
+			this.log.error('pass not set!')
+			error = true
+		} 
+		
+		return error
+	}
+}
+
+type DahuaEventsConfig = {
+    events:       Set<string>
+    server:       CameraCredentials
 }