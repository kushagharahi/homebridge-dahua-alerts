{
  "name": "homebridge-dahua-alerts",
  "version": "1.2.0",
<<<<<<< HEAD
  "description": "Routes motion alerts for Dahua and Lorex camera streams to `homebridge-camera-ffmpeg`",
  "main": "dist/index.js",
  "dependencies": {
    "axios": "^0.21.1"
  },
  "devDependencies": {
    "@types/node": "^14.6.2",
    "homebridge": "^1.3.3",
=======
  "description": "Routes motion alerts for Dahua, Alhua and Lorex camera streams to `homebridge-camera-ffmpeg`",
  "main": "dist/index.js",
  "dependencies": {
    "axios": "^0.21.4"
  },
  "devDependencies": {
    "@types/node": "^16.7.10",
    "homebridge": "^1.3.4",
>>>>>>> c69f89cc
    "rimraf": "^3.0.2",
    "typescript": "^4.4.2"
  },
  "engines": {
    "homebridge": ">=1.0.0"
  },
  "scripts": {
    "build": "rimraf ./dist && tsc"
  },
  "repository": {
    "type": "git",
    "url": "git+https://github.com/kushagharahi/homebridge-dahua-alerts.git"
  },
  "funding": {
    "type": "buymeacoffee",
    "url": "https://www.buymeacoffee.com/kusha"
  },
  "keywords": [
    "Dahua",
    "Lorex",
    "IPC",
    "RTSP",
    "Homebridge",
    "homebridge-camera-ffmpeg",
    "Security Camera",
    "Home Automation",
    "homebridge-plugin"
  ],
  "author": "Kusha Gharahi",
  "license": "MIT",
  "bugs": {
    "url": "https://github.com/kushagharahi/homebridge-dahua-alerts/issues"
  },
  "homepage": "https://github.com/kushagharahi/homebridge-dahua-alerts#readme"
}<|MERGE_RESOLUTION|>--- conflicted
+++ resolved
@@ -1,16 +1,6 @@
 {
   "name": "homebridge-dahua-alerts",
   "version": "1.2.0",
-<<<<<<< HEAD
-  "description": "Routes motion alerts for Dahua and Lorex camera streams to `homebridge-camera-ffmpeg`",
-  "main": "dist/index.js",
-  "dependencies": {
-    "axios": "^0.21.1"
-  },
-  "devDependencies": {
-    "@types/node": "^14.6.2",
-    "homebridge": "^1.3.3",
-=======
   "description": "Routes motion alerts for Dahua, Alhua and Lorex camera streams to `homebridge-camera-ffmpeg`",
   "main": "dist/index.js",
   "dependencies": {
@@ -19,7 +9,6 @@
   "devDependencies": {
     "@types/node": "^16.7.10",
     "homebridge": "^1.3.4",
->>>>>>> c69f89cc
     "rimraf": "^3.0.2",
     "typescript": "^4.4.2"
   },
